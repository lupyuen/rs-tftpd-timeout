use crate::{Packet, Socket, Window};
use std::{
    error::Error,
    fs::{self, File},
    path::PathBuf,
    thread,
    time::{Duration, Instant},
};

const MAX_RETRIES: u32 = 6;
const TIMEOUT_BUFFER: Duration = Duration::from_secs(1);
const DEFAULT_DUPLICATE_DELAY: Duration = Duration::from_millis(1);

/// Worker `struct` is used for multithreaded file sending and receiving.
/// It creates a new socket using the Server's IP and a random port
/// requested from the OS to communicate with the requesting client.
///
/// See [`Worker::send()`] and [`Worker::receive()`] for more details.
///
/// # Example
///
/// ```rust
/// use std::{net::{UdpSocket, SocketAddr}, path::PathBuf, str::FromStr, time::Duration};
/// use tftpd::Worker;
///
/// // Send a file, responding to a read request.
/// let socket = UdpSocket::bind("127.0.0.1:0").unwrap();
/// socket.connect(SocketAddr::from_str("127.0.0.1:12345").unwrap()).unwrap();
///
/// let worker = Worker::new(
///     Box::new(socket),
///     PathBuf::from_str("Cargo.toml").unwrap(),
///     512,
///     Duration::from_secs(1),
///     1,
///     1,
/// );
///
/// worker.send().unwrap();
/// ```
pub struct Worker<T: Socket + ?Sized> {
    socket: Box<T>,
    file_name: PathBuf,
    blk_size: usize,
    timeout: Duration,
    windowsize: u16,
    repeat_amount: u8,
}

impl<T: Socket + ?Sized> Worker<T> {
    /// Creates a new [`Worker`] with the supplied options.
    pub fn new(
        socket: Box<T>,
        file_name: PathBuf,
        blk_size: usize,
        timeout: Duration,
        windowsize: u16,
        repeat_amount: u8,
    ) -> Worker<T> {
        Worker {
            socket,
            file_name,
            blk_size,
            timeout,
            windowsize,
            repeat_amount,
        }
    }

    /// Sends a file to the remote [`SocketAddr`] that has sent a read request using
    /// a random port, asynchronously.
    pub fn send(self) -> Result<(), Box<dyn Error>> {
        let file_name = self.file_name.clone();
        let remote_addr = self.socket.remote_addr().unwrap();

        thread::spawn(move || {
            let handle_send = || -> Result<(), Box<dyn Error>> {
                self.send_file(File::open(&file_name)?)?;

                Ok(())
            };

            match handle_send() {
                Ok(_) => {
                    println!(
                        "Sent {} to {}",
                        &file_name.file_name().unwrap().to_string_lossy(),
                        &remote_addr
                    );
                }
                Err(err) => {
                    eprintln!("{err}");
                }
            }
        });

        Ok(())
    }

    /// Receives a file from the remote [`SocketAddr`] that has sent a write request using
    /// the supplied socket, asynchronously.
    pub fn receive(self) -> Result<(), Box<dyn Error>> {
        let file_name = self.file_name.clone();
        let remote_addr = self.socket.remote_addr().unwrap();

        thread::spawn(move || {
            let handle_receive = || -> Result<(), Box<dyn Error>> {
                self.receive_file(File::create(&file_name)?)?;

                Ok(())
            };

            match handle_receive() {
                Ok(_) => {
                    println!(
                        "Received {} from {}",
                        &file_name.file_name().unwrap().to_string_lossy(),
                        remote_addr
                    );
                }
                Err(err) => {
                    eprintln!("{err}");
                    if fs::remove_file(&file_name).is_err() {
                        eprintln!("Error while cleaning {}", &file_name.to_str().unwrap());
                    }
                }
            }
        });

        Ok(())
    }

    fn send_file(self, file: File) -> Result<(), Box<dyn Error>> {
        let mut block_number = 1;
        let mut window = Window::new(self.windowsize, self.blk_size, file);

        loop {
            let filled = window.fill()?;

            let mut retry_cnt = 0;
            let mut time = Instant::now() - (self.timeout + TIMEOUT_BUFFER);
            loop {
                if time.elapsed() >= self.timeout {
                    self.send_window(&window, block_number)?;
                    time = Instant::now();
                }

                match self.socket.recv() {
                    Ok(Packet::Ack(received_block_number)) => {
                        let diff = received_block_number.wrapping_sub(block_number);
                        if diff <= self.windowsize {
                            block_number = received_block_number.wrapping_add(1);
                            window.remove(diff + 1)?;
                            break;
                        }
                    }
                    Ok(Packet::Error { code, msg }) => {
                        return Err(format!("Received error code {code}: {msg}").into());
                    }
                    _ => {
                        retry_cnt += 1;
                        if retry_cnt == MAX_RETRIES {
                            return Err(
                                format!("Transfer timed out after {MAX_RETRIES} tries").into()
                            );
                        }
                    }
                }
            }

            if !filled && window.is_empty() {
                break;
            }
        }

        Ok(())
    }

    fn receive_file(self, file: File) -> Result<(), Box<dyn Error>> {
        let mut block_number: u16 = 0;
        let mut window = Window::new(self.windowsize, self.blk_size, file);

        loop {
            let mut size;
            let mut retry_cnt = 0;

            loop {
                match self.socket.recv_with_size(self.blk_size) {
                    Ok(Packet::Data {
                        block_num: received_block_number,
                        data,
                    }) => {
                        if received_block_number == block_number.wrapping_add(1) {
                            block_number = received_block_number;
                            size = data.len();
                            window.add(data)?;

                            if size < self.blk_size {
                                break;
                            }

                            if window.is_full() {
                                break;
                            }
                        }
                    }
                    Ok(Packet::Error { code, msg }) => {
                        return Err(format!("Received error code {code}: {msg}").into());
                    }
                    _ => {
                        retry_cnt += 1;
                        if retry_cnt == MAX_RETRIES {
                            return Err(
                                format!("Transfer timed out after {MAX_RETRIES} tries").into()
                            );
                        }
                    }
                }
            }

            window.empty()?;
            self.send_packet(&Packet::Ack(block_number))?;

            if size < self.blk_size {
                break;
            };
        }

        Ok(())
    }

    fn send_window(&self, window: &Window, mut block_num: u16) -> Result<(), Box<dyn Error>> {
        for frame in window.get_elements() {
            self.send_packet(&Packet::Data {
                block_num,
                data: frame.to_vec(),
            })?;
            block_num = block_num.wrapping_add(1);
        }

        Ok(())
    }

    fn send_packet(&self, packet: &Packet) -> Result<(), Box<dyn Error>> {
<<<<<<< HEAD
        for i in 0..self.duplicate_packets {
            if i > 0 {
                std::thread::sleep(DEFAULT_DUPLICATE_DELAY);
            }
=======
        for _ in 0..self.repeat_amount {
>>>>>>> 3af429fa
            self.socket.send(packet)?;
        }

        Ok(())
    }
}<|MERGE_RESOLUTION|>--- conflicted
+++ resolved
@@ -9,7 +9,6 @@
 
 const MAX_RETRIES: u32 = 6;
 const TIMEOUT_BUFFER: Duration = Duration::from_secs(1);
-const DEFAULT_DUPLICATE_DELAY: Duration = Duration::from_millis(1);
 
 /// Worker `struct` is used for multithreaded file sending and receiving.
 /// It creates a new socket using the Server's IP and a random port
@@ -242,14 +241,7 @@
     }
 
     fn send_packet(&self, packet: &Packet) -> Result<(), Box<dyn Error>> {
-<<<<<<< HEAD
-        for i in 0..self.duplicate_packets {
-            if i > 0 {
-                std::thread::sleep(DEFAULT_DUPLICATE_DELAY);
-            }
-=======
         for _ in 0..self.repeat_amount {
->>>>>>> 3af429fa
             self.socket.send(packet)?;
         }
 
